--- conflicted
+++ resolved
@@ -562,7 +562,6 @@
 	t_cretaceous = t_cretaceous / t_0;  								 // non-dimensional
 	t_cretaceous_add = t_cretaceous - t_cretaceous_prev; // non-dimensional
 
-<<<<<<< HEAD
 #ifdef mchin_dev
     cAtmosphereModel *m = cAtmosphereModel::GetModel();
     t_cretaceous = m->GetMeanTemperatureFromCurve(*m->get_current_time()) / t_0;
@@ -570,10 +569,8 @@
     t_cretaceous_add = (t_cretaceous - t_cretaceous_prev);
     std::cout<< "t_cretaceous_add: " << t_cretaceous_add*t_0 <<"  "<<*m->get_current_time() <<"  " << *m->get_previous_time()<<std::endl;
 #endif
-=======
-
->>>>>>> d0bd4d61
-	// temperatur distribution at aa prescribed sun position
+	
+    // temperatur distribution at aa prescribed sun position
 	// sun_position_lat = 60,    position of sun j = 120 means 30°S, j = 60 means 30°N
 	// sun_position_lon = 180, position of sun k = 180 means 0° or 180° E ( Greenwich, zero meridian )
 	// asymmetric temperature distribution from pole to pole for  j_d  maximum temperature ( linear equation + parabola )
