--- conflicted
+++ resolved
@@ -1010,9 +1010,6 @@
 
 }
 
-<<<<<<< HEAD
-#endif 
-=======
 
 float cAtmosphereModel::GetMeanTemperature(int jm, int km, Array &t) 
 {
@@ -1049,4 +1046,5 @@
     }
     return;
 }
->>>>>>> ea57a3af
+
+#endif