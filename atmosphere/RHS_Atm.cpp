/*
 * Atmosphere General Circulation Modell ( AGCM ) applied to laminar flow
 * Program for the computation of geo-atmospherical circulating flows in a spherical shell
 * Finite difference scheme for the solution of the 3D Navier-Stokes equations
 * with 2 additional transport equations to describe the water vapour and co2 concentration
 * 4. order Runge-Kutta scheme to solve 2. order differential equations
 * 
 * class to combine the right hand sides of the differential equations for the Runge-Kutta scheme
*/

#include <iostream>
#include <cmath>
#include "cAtmosphereModel.h"
#include "Utils.h"

using namespace std;
using namespace AtomUtils;


#define dxdr_a(X) \
    (h_d_i * ( X->x[ i+1 ][ j ][ k ] - X->x[ i-1 ][ j ][ k ] ) / ( 2. * dr ) * exp_rm)
#define dxdr_b(X) \
    (h_d_i * ( - 3. * X->x[ i ][ j ][ k ] + 4. * X->x[ i + 1 ][ j ][ k ] - X->x[ i + 2 ][ j ][ k ] ) / ( 2. * dr ) * exp_rm)
#define d2xdr2_a(X) \
    (h_d_i * ( X->x[ i+1 ][ j ][ k ] - 2. * X->x[ i ][ j ][ k ] + X->x[ i-1 ][ j ][ k ] ) / dr2 * exp_2_rm \
    - h_d_i * ( X->x[ i+1 ][ j ][ k ] - X->x[ i-1 ][ j ][ k ] ) / ( 2. * dr ) * exp_2_rm_2)
#define d2xdr2_b(X) \
    (h_d_i * ( X->x[ i ][ j ][ k ] - 2. * X->x[ i + 1 ][ j ][ k ] + X->x[ i + 2 ][ j ][ k ] ) / dr2 * exp_2_rm \
    - h_d_i * ( - 3. * X->x[ i ][ j ][ k ] + 4. * X->x[ i + 1 ][ j ][ k ] - X->x[ i + 2 ][ j ][ k ] ) / ( 2. * dr ) * exp_2_rm_2)
#define dxdthe_a(X) \
    (h_d_j * ( X->x[ i ][ j+1 ][ k ] - X->x[ i ][ j-1 ][ k ] ) / ( 2. * dthe ))
#define dxdthe_b(X) \
    (h_d_j * ( - 3. * X->x[ i ][ j ][ k ] + 4. * X->x[ i ][ j + 1 ][ k ] - X->x[ i ][ j + 2 ][ k ] ) / ( 2. * dthe ))
#define dxdthe_c(X) \
    (h_d_j * ( - 3. * X->x[ i ][ j ][ k ] + 4. * X->x[ i ][ j - 1 ][ k ] - X->x[ i ][ j - 2 ][ k ] ) / ( 2. * dthe ))
#define dxdthe_d(X) \
    (h_d_j * ( X->x[ i ][ j + 1 ][ k ] - X->x[ i ][ j ][ k ] ) / dthe)
#define dxdthe_e(X) \
    (h_d_j * ( X->x[ i ][ j - 1 ][ k ] - X->x[ i ][ j ][ k ] ) / dthe)
#define d2xdthe2_a(X) \
    (h_d_j * ( X->x[ i ][ j+1 ][ k ] - 2. * X->x[ i ][ j ][ k ] + X->x[ i ][ j-1 ][ k ] ) / dthe2)
#define d2xdthe2_b(X) \
    (h_d_j * ( X->x[ i ][ j ][ k ] - 2. * X->x[ i ][ j + 1 ][ k ] + X->x[ i ][ j + 2 ][ k ] ) / dthe2)
#define d2xdthe2_c(X) \
    (h_d_j * ( X->x[ i ][ j ][ k ] - 2. * X->x[ i ][ j - 1 ][ k ] + X->x[ i ][ j - 2 ][ k ] ) / dthe2)
#define dxdphi_a(X) \
    (h_d_k * ( X->x[ i ][ j ][ k+1 ] - X->x[ i ][ j ][ k-1 ] ) / ( 2. * dphi ))
#define dxdphi_b(X) \
    (h_d_k * ( - 3. * X->x[ i ][ j ][ k ] + 4. * X->x[ i ][ j ][ k + 1 ] - X->x[ i ][ j ][ k + 2 ] ) / ( 2. * dphi ))
#define dxdphi_c(X) \
    (h_d_k * ( - 3. * X->x[ i ][ j ][ k ] + 4. * X->x[ i ][ j ][ k - 1 ] - X->x[ i ][ j ][ k - 2 ] ) / ( 2. * dphi ))
#define dxdphi_d(X) \
    (h_d_k * ( X->x[ i ][ j ][ k + 1 ] - X->x[ i ][ j ][ k ] ) / dphi)
#define dxdphi_e(X) \
    (h_d_k * ( X->x[ i ][ j ][ k - 1 ] - X->x[ i ][ j ][ k ] ) / dphi)
#define d2xdphi2_a(X) \
    (h_d_k * ( X->x[ i ][ j ][ k+1 ] - 2. * X->x[ i ][ j ][ k ] + X->x[ i ][ j ][ k-1 ] ) / dphi2)
#define d2xdphi2_b(X) \
    (h_d_k * ( X->x[ i ][ j ][ k ] - 2. * X->x[ i ][ j ][ k + 1 ] + X->x[ i ][ j ][ k + 2 ] ) / dphi2)
#define d2xdphi2_c(X) \
    (h_d_k * ( X->x[ i ][ j ][ k ] - 2. * X->x[ i ][ j ][ k - 1 ] + X->x[ i ][ j ][ k - 2 ] ) / dphi2)

void cAtmosphereModel::RK_RHS_3D_Atmosphere(int i, int j, int k){
    double k_Force = 1.;// factor for acceleration of convergence processes inside the immersed boundary conditions
    double cc = 1.;
    double dist_coeff = 1.;
    double dr2 = dr * dr;
    double dthe2 = dthe * dthe;
    double dphi2 = dphi * dphi;
    double rm = rad.z[ i ];
    double rm2 = rm * rm;
    double zeta = 3.715;
    double exp_rm = 1. / exp( zeta * rm );
    double exp_2_rm = 1. / exp( 2. * zeta * rm );
    double exp_2_rm_2 = 2. / exp( 2. * zeta * rm );
    double sinthe = sin( the.z[ j ] );
    double sinthe2 = sinthe * sinthe;
    double costhe = cos( the.z[ j ] );
    double rmsinthe = rm * sinthe;
    double rm2sinthe = rm2 * sinthe;
    double rm2sinthe2 = rm2 * sinthe2;
    double topo_step = get_layer_height(i) - get_layer_height(i-1);
    double height = get_layer_height(i);
    double topo_diff = height - Topography.y[ j ][ k ];
    double h_0_i = topo_diff / topo_step;  // hat distribution function
//    double h_0_i = cc * ( .5 * ( acos ( topo_diff * 3.14 / L_atm ) + 1. ) );   // cosine distribution function, better results for benchmark case
    double h_d_i = 0;
    if((topo_diff <= topo_step) && ((is_air(h, i, j, k)) 
        && (is_land(h, i-1, j, k)))){
        h_d_i = cc * ( 1. - h_0_i ); 
    }
    if((is_air(h, i, j, k)) && (is_air(h, i-1, j, k))){
        h_0_i = 0.;
        h_d_i = 1.;
    }
    if((is_land(h, i, j, k)) && (is_land(h, i-1, j, k))){        
        h_0_i = 1.;
        h_d_i = 0; 
    }
    double dist = 0, h_0_j = 0, h_d_j = 0;
    if(((is_air(h, i, j, k)) && (is_land(h, i, j-1, k))) || 
          ((is_air(h, i, j, k)) && (is_land(h, i, j+1, k)))){
        dist = dist_coeff * dthe;
        h_0_j = dist / dthe;
        h_d_j = cc * ( 1. - h_0_j ); 
    }else{
        h_0_j = 0.;
        h_d_j = cc * ( 1. - h_0_j ); 
    }
    double h_0_k = 0, h_d_k = 0;     
    if(((is_air(h, i, j, k)) && (is_land(h, i, j, k-1))) || 
          ((is_air(h, i, j, k)) && (is_land(h, i, j, k+1)))){
        dist = dist_coeff * dphi;
        h_0_k = dist / dphi;
        h_d_k = cc * ( 1. - h_0_k ); 
    }else{
        h_0_k = 0.; 
        h_d_k = cc * ( 1. - h_0_k ); 
    }
    std::vector<Array*> arrays_1{&u, &v, &w, &t, &p_dyn, &c, &cloud, &ice, &co2};
    std::vector<Array*> arrays_2{&u, &v, &w, &t, &c, &cloud, &ice, &co2};
    enum array_index_1{i_u_1, i_v_1, i_w_1, i_t_1, i_p_1, i_c_1, 
                       i_cloud_1, i_ice_1, i_co_1, last_array_index_1};
    enum array_index_2{i_u_2, i_v_2, i_w_2, i_t_2, i_c_2, i_cloud_2, 
                       i_ice_2, i_co_2, last_array_index_2};
    std::vector<double> dxdr_vals(last_array_index_1), 
                        dxdthe_vals(last_array_index_1), 
                        dxdphi_vals(last_array_index_1),
                        d2xdr2_vals(last_array_index_2),
                        d2xdthe2_vals(last_array_index_2),
                        d2xdphi2_vals(last_array_index_2);
    bool r_flag = false , the_flag = false, phi_flag = false;
    if(i < im - 2){
        if((is_land(h, i, j, k)) && (is_air(h, i+1, j, k))){
            for(int n=0; n<last_array_index_1; n++)
                dxdr_vals[n] = dxdr_b(arrays_1[n]);
            for(int n=0; n<last_array_index_2; n++)
                d2xdr2_vals[n] = d2xdr2_b(arrays_2[n]);
            r_flag = true;
        }
    }
    if((j >= 2) && (j < jm - 3)){
        if((is_land(h, i, j, k)) && ((is_air(h, i, j+1, k)) 
            && (is_air(h, i, j+2, k)))){
            for(int n=0; n<last_array_index_1; n++)
                dxdthe_vals[n] = dxdthe_b(arrays_1[n]);
            for(int n=0; n<last_array_index_2; n++)
                d2xdthe2_vals[n] = d2xdthe2_b(arrays_2[n]);
            the_flag = true;
        }
        if((is_land(h, i, j, k)) && (is_air(h, i, j-1, k)) 
            && (is_air(h, i, j-2, k))){
            for(int n=0; n<last_array_index_1; n++)
                dxdthe_vals[n] = dxdthe_c(arrays_1[n]);
            for(int n=0; n<last_array_index_2; n++)
                d2xdthe2_vals[n] = d2xdthe2_c(arrays_2[n]);
            the_flag = true;
        }
        if(((is_land(h, i, j, k)) 
                && ((is_air(h, i, j+1, k)) && (is_land(h, i, j+2, k)))) 
                || ((j == jm - 2)
                && ((is_air(h, i, j, k)) && (is_land(h, i, j+1, k))))){
            for(int n=0; n<last_array_index_1; n++)
                dxdthe_vals[n] = dxdthe_d(arrays_1[n]);
            for(int n=0; n<last_array_index_2; n++)
                d2xdthe2_vals[n] = 0.;
            the_flag = true;
        }
        if(((is_land(h, i, j, k)) 
                && ((is_air(h, i, j-1, k)) && (is_land(h, i, j-2, k)))) 
                || ((j == 1) && ((is_land(h, i, j, k)) 
                && (is_air(h, i, j-1, k))))){
            for(int n=0; n<last_array_index_1; n++)
                dxdthe_vals[n] = dxdthe_e(arrays_1[n]);
            for(int n=0; n<last_array_index_2; n++)
                d2xdthe2_vals[n] = 0.;
            the_flag = true;
        }
    }
    if((k >= 2) && (k < km - 3)){
        if((is_land(h, i, j, k)) && (is_air(h, i, j, k+1)) 
            && (is_air(h, i, j, k+2))){
            for(int n=0; n<last_array_index_1; n++)
                dxdphi_vals[n] = dxdphi_b(arrays_1[n]);
            for(int n=0; n<last_array_index_2; n++)
                d2xdphi2_vals[n] = d2xdphi2_b(arrays_2[n]);
            phi_flag = true;
        }
        if((is_land(h, i, j, k)) && (is_air(h, i, j, k-1)) 
            && (is_air(h, i, j, k-2))){
            for(int n=0; n<last_array_index_1; n++)
                dxdphi_vals[n] = dxdphi_c(arrays_1[n]);
            for(int n=0; n<last_array_index_2; n++)
                d2xdphi2_vals[n] = d2xdphi2_c(arrays_2[n]);
            phi_flag = true;
        }
        if(((is_land(h, i, j, k)) && ((is_air(h, i, j, k+1)) 
            && (is_land(h, i, j, k+2)))) || ((k == km - 2)
            && ((is_air(h, i, j, k)) && (is_land(h, i, j, k+1))))){
            for(int n=0; n<last_array_index_1; n++)
                dxdphi_vals[n] = dxdphi_d(arrays_1[n]);
            for(int n=0; n<last_array_index_2; n++)
                d2xdphi2_vals[n] = 0.;
            phi_flag = true;
        }
        if(((is_land(h, i, j, k)) 
                && ((is_air(h, i, j, k-1)) && (is_land(h, i, j, k-2)))) 
                || ((k == 1) && ((is_land(h, i, j, k)) 
                && (is_air(h, i, j, k-1))))){
            for(int n=0; n<last_array_index_1; n++)
                dxdphi_vals[n] = dxdphi_e(arrays_1[n]);
            for(int n=0; n<last_array_index_2; n++)
                d2xdphi2_vals[n] = 0.;
            phi_flag = true;
        }
    }
    for(int n=0; n<last_array_index_1; n++){
        if(!r_flag) dxdr_vals[n] = dxdr_a(arrays_1[n]);
        if(!the_flag) dxdthe_vals[n] = dxdthe_a(arrays_1[n]);
        if(!phi_flag) dxdphi_vals[n] = dxdphi_a(arrays_1[n]);
    }
    for(int n=0; n<last_array_index_2; n++){
        if(!r_flag) d2xdr2_vals[n] = d2xdr2_a(arrays_2[n]);
        if(!the_flag) d2xdthe2_vals[n] = d2xdthe2_a(arrays_2[n]);
        if(!phi_flag) d2xdphi2_vals[n] = d2xdphi2_a(arrays_2[n]);
    }
    double dudr = dxdr_vals[i_u_1], dvdr = dxdr_vals[i_v_1], dwdr = dxdr_vals[i_w_1], dtdr = dxdr_vals[i_t_1],
           dpdr = dxdr_vals[i_p_1], dcdr = dxdr_vals[i_c_1], dclouddr = dxdr_vals[i_cloud_1], dicedr = dxdr_vals[i_ice_1],
           dcodr = dxdr_vals[i_co_1];
    double dudthe = dxdthe_vals[i_u_1], dvdthe = dxdthe_vals[i_v_1], dwdthe = dxdthe_vals[i_w_1], dtdthe = dxdthe_vals[i_t_1],
           dpdthe = dxdthe_vals[i_p_1], dcdthe = dxdthe_vals[i_c_1], dclouddthe = dxdthe_vals[i_cloud_1], dicedthe = dxdthe_vals[i_ice_1],
           dcodthe = dxdthe_vals[i_co_1];
    double dudphi = dxdphi_vals[i_u_1], dvdphi = dxdphi_vals[i_v_1], dwdphi = dxdphi_vals[i_w_1], dtdphi = dxdphi_vals[i_t_1],
           dpdphi = dxdphi_vals[i_p_1], dcdphi = dxdphi_vals[i_c_1], dclouddphi = dxdphi_vals[i_cloud_1], dicedphi = dxdphi_vals[i_ice_1],
           dcodphi = dxdphi_vals[i_co_1];
    double d2udr2 = d2xdr2_vals[i_u_2], d2vdr2 = d2xdr2_vals[i_v_2], d2wdr2 = d2xdr2_vals[i_w_2], d2tdr2 = d2xdr2_vals[i_t_2],
           d2cdr2 = d2xdr2_vals[i_c_2], d2clouddr2 = d2xdr2_vals[i_cloud_2], d2icedr2 = d2xdr2_vals[i_ice_2],
           d2codr2 = d2xdr2_vals[i_co_2];
    double d2udthe2 = d2xdthe2_vals[i_u_2], d2vdthe2 = d2xdthe2_vals[i_v_2], d2wdthe2 = d2xdthe2_vals[i_w_2], d2tdthe2 = d2xdthe2_vals[i_t_2],
           d2cdthe2 = d2xdthe2_vals[i_c_2], d2clouddthe2 = d2xdthe2_vals[i_cloud_2], d2icedthe2 = d2xdthe2_vals[i_ice_2],
           d2codthe2 = d2xdthe2_vals[i_co_2];
    double d2udphi2 = d2xdphi2_vals[i_u_2], d2vdphi2 = d2xdphi2_vals[i_v_2], d2wdphi2 = d2xdphi2_vals[i_w_2], d2tdphi2 = d2xdphi2_vals[i_t_2],
           d2cdphi2 = d2xdphi2_vals[i_c_2], d2clouddphi2 = d2xdphi2_vals[i_cloud_2], d2icedphi2 = d2xdphi2_vals[i_ice_2],
           d2codphi2 = d2xdphi2_vals[i_co_2];
    double exp_pressure = g / ( 1.e-2 * gam * R_Air );
    double t_u = t.x[ i ][ j ][ k ] * t_0;  // in K
    double p_SL =  .01 * ( r_air * R_Air * t.x[ 0 ][ j ][ k ] * t_0 );     // given in hPa
    double p_h = pow ( ( ( t.x[ 0 ][ j ][ k ] * t_0 - gam * height * 1.e-2 ) / 
                         ( t.x[ 0 ][ j ][ k ] * t_0 ) ), exp_pressure ) * p_SL;
    double r_dry = 100. * p_h / ( R_Air * t_u );
    double coeff_energy = L_atm / ( cp_l * t_0 * u_0 ); // coefficient for the source terms = .00729
    double coeff_buoy =  L_atm / ( u_0 * u_0 ); // coefficient for bouancy term = 208.333
    double coeff_trans = L_atm / u_0;   // coefficient for the concentration terms = 2000.
    double r_humid = r_dry * ( 1. + c.x[ i ][ j ][ k ] ) / ( 1. + R_WaterVapour / R_Air * c.x[ i ][ j ][ k ] );
    double RS_buoyancy_Momentum = coeff_buoy * Buoyancy * ( r_humid - r_dry ) / r_dry * g; // any humid air is less dense than dry air
//    double RS_buoyancy_Momentum = 0.;  // test case
    BuoyancyForce.x[ i ][ j ][ k ] = - RS_buoyancy_Momentum / coeff_buoy;// dimension as pressure in kN/m2
    if(is_land(h, i, j, k)){
        BuoyancyForce.x[ i ][ j ][ k ] = 0.;
    }
    rhs_t.x[ i ][ j ][ k ] = - ( u.x[ i ][ j ][ k ] * dtdr + v.x[ i ][ j ][ k ] * dtdthe / rm
            + w.x[ i ][ j ][ k ] * dtdphi / rmsinthe ) + ( d2tdr2 + dtdr * 2. / rm + d2tdthe2 / rm2
            + dtdthe * costhe / rm2sinthe + d2tdphi2 / rm2sinthe2 ) / ( re * pr )
            + coeff_energy * ( S_c.x[ i ][ j ][ k ] + S_r.x[ i ][ j ][ k ] )
            + coeff_energy * ( S_i.x[ i ][ j ][ k ] + S_s.x[ i ][ j ][ k ] );
//            - h_0_i * t.x[ i ][ j ][ k ] * k_Force / dr2;
    rhs_u.x[ i ][ j ][ k ] = - ( u.x[ i ][ j ][ k ] * dudr + v.x[ i ][ j ][ k ] * dudthe / rm 
            + w.x[ i ][ j ][ k ] * dudphi / rmsinthe )
            - dpdr / r_air + ( d2udr2 + h_d_i * 2. * u.x[ i ][ j ][ k ] / rm2 + d2udthe2 / rm2
            + 4. * dudr / rm + dudthe * costhe / rm2sinthe + d2udphi2 / rm2sinthe2 ) / re
            - RS_buoyancy_Momentum
            - h_0_i * u.x[ i ][ j ][ k ] * k_Force / dr2;
    rhs_v.x[ i ][ j ][ k ] = - ( u.x[ i ][ j ][ k ] * dvdr + v.x[ i ][ j ][ k ] * dvdthe / rm
            + w.x[ i ][ j ][ k ] * dvdphi / rmsinthe ) +
            - dpdthe / rm / r_air + ( d2vdr2 + dvdr * 2. / rm + d2vdthe2 / rm2 + dvdthe / rm2sinthe * costhe
            - ( 1. + costhe * costhe / ( rm * sinthe2 ) ) * h_d_j * v.x[ i ][ j ][ k ] + d2vdphi2 / rm2sinthe2
            + 2. * dudthe / rm2 - dwdphi * 2. * costhe / rm2sinthe2 ) / re
            - h_0_j * v.x[ i ][ j ][ k ] * k_Force / dthe2;
    rhs_w.x[ i ][ j ][ k ] = - ( u.x[ i ][ j ][ k ] * dwdr + v.x[ i ][ j ][ k ] * dwdthe / rm
            + w.x[ i ][ j ][ k ] * dwdphi / rmsinthe ) +
            - dpdphi / rmsinthe / r_air + ( d2wdr2 + dwdr * 2. / rm + d2wdthe2 / rm2
            + dwdthe / rm2sinthe  * costhe - ( 1. + costhe * costhe / ( rm * sinthe2 ) ) * h_d_k * w.x[ i ][ j ][ k ]
            + d2wdphi2 / rm2sinthe2 + 2. * dudphi / rm2sinthe + dvdphi * 2. * costhe / rm2sinthe2 ) / re
            - h_0_k * w.x[ i ][ j ][ k ] * k_Force / dphi2;
    rhs_c.x[ i ][ j ][ k ] = - ( u.x[ i ][ j ][ k ] * dcdr + v.x[ i ][ j ][ k ] * dcdthe / rm
            + w.x[ i ][ j ][ k ] * dcdphi / rmsinthe ) + ( d2cdr2 + dcdr * 2. / rm + d2cdthe2 / rm2
            + dcdthe * costhe / rm2sinthe + d2cdphi2 / rm2sinthe2 ) / ( sc_WaterVapour * re )
            + S_v.x[ i ][ j ][ k ] * coeff_trans;
//            - h_0_i * c.x[ i ][ j ][ k ] * k_Force / dr2;
    rhs_cloud.x[ i ][ j ][ k ] = - ( u.x[ i ][ j ][ k ] * dclouddr + v.x[ i ][ j ][ k ] * dclouddthe / rm
            + w.x[ i ][ j ][ k ] * dclouddphi / rmsinthe ) + ( d2clouddr2 + dclouddr * 2. / rm + d2clouddthe2 / rm2
            + dclouddthe * costhe / rm2sinthe + d2clouddphi2 / rm2sinthe2 ) / ( sc_WaterVapour * re )
            + S_c.x[ i ][ j ][ k ] * coeff_trans
            - h_0_i * cloud.x[ i ][ j ][ k ] * k_Force / dr2;
    rhs_ice.x[ i ][ j ][ k ] = - ( u.x[ i ][ j ][ k ] * dicedr + v.x[ i ][ j ][ k ] * dicedthe / rm
            + w.x[ i ][ j ][ k ] * dicedphi / rmsinthe ) + ( d2icedr2 + dicedr * 2. / rm + d2icedthe2 / rm2
            + dicedthe * costhe / rm2sinthe + d2icedphi2 / rm2sinthe2 ) / ( sc_WaterVapour * re )
            + S_i.x[ i ][ j ][ k ] * coeff_trans
            - h_0_i * ice.x[ i ][ j ][ k ] * k_Force / dr2;
    rhs_co2.x[ i ][ j ][ k ] = - ( u.x[ i ][ j ][ k ] * dcodr + v.x[ i ][ j ][ k ] * dcodthe / rm
            + w.x[ i ][ j ][ k ] * dcodphi / rmsinthe ) + ( d2codr2 + dcodr * 2. / rm + d2codthe2 / rm2
            + dcodthe * costhe / rm2sinthe + d2codphi2 / rm2sinthe2 ) / ( sc_CO2 * re )
            - h_0_i * co2.x[ i ][ j ][ k ] * k_Force / dr2;
    aux_u.x[ i ][ j ][ k ] = rhs_u.x[ i ][ j ][ k ] + h_d_i * dpdr / r_air;
    aux_v.x[ i ][ j ][ k ] = rhs_v.x[ i ][ j ][ k ] + h_d_j * dpdthe / rm / r_air;
    aux_w.x[ i ][ j ][ k ] = rhs_w.x[ i ][ j ][ k ] + h_d_k * dpdphi / rmsinthe / r_air;
    if(is_land(h, i, j, k)){
        aux_u.x[ i ][ j ][ k ] = aux_v.x[ i ][ j ][ k ] = aux_w.x[ i ][ j ][ k ] = 0.;
    }
}




void cAtmosphereModel::RK_RHS_2D_Atmosphere(int j, int k){
    double k_Force = 1.;// factor for acceleration of convergence processes inside the immersed boundary conditions
    double cc = 1.;
    double dist_coeff = 1.;
    double dthe2 = dthe * dthe;
    double dphi2 = dphi * dphi;
    double rm = rad.z[ 0 ];
    double rm2 = rm * rm;
    double sinthe = sin( the.z[ j ] );
    double sinthe2 = sinthe * sinthe;
    double costhe = cos( the.z[ j ] );
    double rmsinthe = rm * sinthe;
    double rm2sinthe = rm2 * sinthe;
    double rm2sinthe2 = rm2 * sinthe2;
    double dist = 0, h_0_j = 0, h_d_j = 0;
    if(((is_air(h, 0, j, k)) && (is_land(h, 0, j+1, k))) || 
          ((is_air(h, 0, j, k)) && (is_land(h, 0, j-1, k)))){
        dist = dist_coeff * dthe;
        h_0_j = dist / dthe;
        h_d_j = cc * ( 1. - h_0_j ); 
    }else{
        h_0_j = 0.; 
        h_d_j = cc * ( 1. - h_0_j ); 
    }
    double h_0_k = 0, h_d_k = 0;
    if(((is_air(h, 0, j, k)) && (is_land(h, 0, j, k+1))) || 
          ((is_air(h, 0, j, k)) && (is_land(h, 0, j, k-1)))){
        dist = dist_coeff * dphi;
        h_0_k = dist / dphi;
        h_d_k = cc * ( 1. - h_0_k ); 
    }else{
        h_0_k = 0.; 
        h_d_k = cc * ( 1. - h_0_k ); 
    }
    double dvdthe = h_d_j * ( v.x[ 0 ][ j+1 ][ k ] - v.x[ 0 ][ j-1 ][ k ] ) 
        / ( 2. * dthe );
    double dwdthe = h_d_j * ( w.x[ 0 ][ j+1 ][ k ] - w.x[ 0 ][ j-1 ][ k ] ) 
        / ( 2. * dthe );
    double dpdthe = h_d_j * ( p_dyn.x[ 0 ][ j+1 ][ k ] - p_dyn.x[ 0 ][ j-1 ][ k ] ) 
        / ( 2. * dthe );
    double dvdphi = h_d_k * ( v.x[ 0 ][ j ][ k+1 ] - v.x[ 0 ][ j ][ k-1 ] ) 
        / ( 2. * dphi );
    double dwdphi = h_d_k * ( w.x[ 0 ][ j ][ k+1 ] - w.x[ 0 ][ j ][ k-1 ] ) 
        / ( 2. * dphi );
    double dpdphi = h_d_k * ( p_dyn.x[ 0 ][ j ][ k+1 ] - p_dyn.x[ 0 ][ j ][ k-1 ] ) 
        / ( 2. * dphi );
    double d2vdthe2 = h_d_j *  ( v.x[ 0 ][ j+1 ][ k ] - 2. * v.x[ 0 ][ j ][ k ] 
        + v.x[ 0 ][ j-1 ][ k ] ) / dthe2;
    double d2wdthe2 = h_d_j * ( w.x[ 0 ][ j+1 ][ k ] - 2. * w.x[ 0 ][ j ][ k ] 
        + w.x[ 0 ][ j-1 ][ k ] ) / dthe2;
    double d2vdphi2 = h_d_k * ( v.x[ 0 ][ j ][ k+1 ] - 2. * v.x[ 0 ][ j ][ k ] 
        + v.x[ 0 ][ j ][ k-1 ] ) / dphi2;
    double d2wdphi2 = h_d_k * ( w.x[ 0 ][ j ][ k+1 ] - 2. * w.x[ 0 ][ j ][ k ] 
        + w.x[ 0 ][ j ][ k-1 ] ) / dphi2;
    if( ( j >= 2 ) && ( j < jm - 3 ) ){
<<<<<<< HEAD
        if((is_land(h, 0, j, k)) && ((is_air(h, 0, j+1, k)) 
            && (is_air(h, 0, j+2, k)))){
            dvdthe = h_d_j * ( - 3. * v.x[ 0 ][ j ][ k ] + 4. * v.x[ 0 ][ j + 1 ][ k ] 
                - v.x[ 0 ][ j + 2 ][ k ] ) / ( 2. * dthe );
            dwdthe = h_d_j * ( - 3. * w.x[ 0 ][ j ][ k ] + 4. * w.x[ 0 ][ j + 1 ][ k ] 
                - w.x[ 0 ][ j + 2 ][ k ] ) / ( 2. * dthe );
            dpdthe = h_d_j * ( - 3. * p_dyn.x[ 0 ][ j ][ k ] 
                + 4. * p_dyn.x[ 0 ][ j + 1 ][ k ] - p_dyn.x[ 0 ][ j + 2 ][ k ] ) 
                / ( 2. * dthe );
            d2vdthe2 = h_d_j * ( 2. * v.x[ 0 ][ j ][ k ] - 2. * v.x[ 0 ][ j + 1 ][ k ] 
                + v.x[ 0 ][ j + 2 ][ k ] ) / dthe2;
            d2wdthe2 = h_d_j * ( 2. * w.x[ 0 ][ j ][ k ] - 2. * w.x[ 0 ][ j + 1 ][ k ] 
                + w.x[ 0 ][ j + 2 ][ k ] ) / dthe2;
=======
        if( ( is_land(h, 0, j, k) ) && ( ( is_air(h, 0, j+1, k  ) && ( is_air(h, 0, j+2, k) ) ) )){
            dvdthe = h_d_j * ( - 3. * v.x[ 0 ][ j ][ k ] + 4. * v.x[ 0 ][ j + 1 ][ k ] - v.x[ 0 ][ j + 2 ][ k ] ) 
                        / ( 2. * dthe );
            dwdthe = h_d_j * ( - 3. * w.x[ 0 ][ j ][ k ] + 4. * w.x[ 0 ][ j + 1 ][ k ] - w.x[ 0 ][ j + 2 ][ k ] ) 
                        / ( 2. * dthe );
            dpdthe = h_d_j * ( - 3. * p_dyn.x[ 0 ][ j ][ k ] + 4. * p_dyn.x[ 0 ][ j + 1 ][ k ] - 
                        p_dyn.x[ 0 ][ j + 2 ][ k ] ) / ( 2. * dthe );
            d2vdthe2 = h_d_j * ( 2. * v.x[ 0 ][ j ][ k ] - 2. * v.x[ 0 ][ j + 1 ][ k ] + v.x[ 0 ][ j + 2 ][ k ] ) / dthe2;
            d2wdthe2 = h_d_j * ( 2. * w.x[ 0 ][ j ][ k ] - 2. * w.x[ 0 ][ j + 1 ][ k ] + w.x[ 0 ][ j + 2 ][ k ] ) / dthe2;
>>>>>>> 72e3990a
        }
        if((is_land(h, 0, j, k)) && (is_air(h, 0, j-1, k)) && (is_air(h, 0, j-2, k))){
            dvdthe = h_d_j * ( - 3. * v.x[ 0 ][ j ][ k ] + 4. * v.x[ 0 ][ j - 1 ][ k ] 
                - v.x[ 0 ][ j - 2 ][ k ] ) / ( 2. * dthe );
            dwdthe = h_d_j * ( - 3. * w.x[ 0 ][ j ][ k ] + 4. * w.x[ 0 ][ j - 1 ][ k ] 
                 - w.x[ 0 ][ j - 2 ][ k ] ) / ( 2. * dthe );
            dpdthe = h_d_j * ( - 3. * p_dyn.x[ 0 ][ j ][ k ] 
                + 4. * p_dyn.x[ 0 ][ j - 1 ][ k ] - p_dyn.x[ 0 ][ j - 2 ][ k ] ) 
                    / ( 2. * dthe );
            d2vdthe2 = h_d_j * ( 2. * v.x[ 0 ][ j ][ k ] - 2. * v.x[ 0 ][ j - 1 ][ k ] 
                + v.x[ 0 ][ j - 2 ][ k ] ) / dthe2;
            d2wdthe2 = h_d_j * ( 2. * w.x[ 0 ][ j ][ k ] - 2. * w.x[ 0 ][ j - 1 ][ k ] 
                + w.x[ 0 ][ j - 2 ][ k ] ) / dthe2;
        }
        if(((is_land(h, 0, j, k)) 
            && ((is_air(h, 0, j+1, k)) && (is_land(h, 0, j+2, k)))) 
            || ((j == jm - 2)
            && ((is_air(h, 0, j, k)) && (is_land(h, 0, j+1, k))))){
            dvdthe = h_d_j * ( v.x[ 0 ][ j + 1 ][ k ] - v.x[ 0 ][ j ][ k ] ) / dthe;
            dwdthe = h_d_j * ( w.x[ 0 ][ j + 1 ][ k ] - w.x[ 0 ][ j ][ k ] ) / dthe;
            d2vdthe2 = d2wdthe2 = 0.;
        }
        if(((is_land( h, 0, j, k)) 
            && ((is_air(h, 0, j-1, k)) && (is_land(h, 0, j-2, k)))) 
            || ((j == 1) && ((is_land(h, 0, j, k)) && (is_air(h, 0, j-1, k))))){
            dvdthe = h_d_j * ( v.x[ 0 ][ j - 1 ][ k ] - v.x[ 0 ][ j ][ k ] ) / dthe;
            dwdthe = h_d_j * ( w.x[ 0 ][ j - 1 ][ k ] - w.x[ 0 ][ j ][ k ] ) / dthe;
            d2vdthe2 = d2wdthe2 = 0.;
        }
    }
    if((k >= 2) && (k < km - 3)){
            if((is_land(h, 0, j, k)) && (is_air(h, 0, j, k+1)) 
            && (is_air(h, 0, j, k+2))){
            dvdphi = h_d_k * ( - 3. * v.x[ 0 ][ j ][ k ] + 4. * v.x[ 0 ][ j ][ k + 1 ] 
                - v.x[ 0 ][ j ][ k + 2 ] ) / ( 2. * dphi );
            dwdphi = h_d_k * ( - 3. * w.x[ 0 ][ j ][ k ] + 4. * w.x[ 0 ][ j ][ k + 1 ] 
                - w.x[ 0 ][ j ][ k + 2 ] ) / ( 2. * dphi );
            dpdphi = h_d_k * ( - 3. * p_dyn.x[ 0 ][ j ][ k ] 
                + 4. * p_dyn.x[ 0 ][ j ][ k + 1 ] - p_dyn.x[ 0 ][ j ][ k + 2 ] ) 
                / ( 2. * dphi );
            d2vdthe2 = h_d_k * ( 2. * v.x[ 0 ][ j ][ k ] - 2. * v.x[ 0 ][ j ][ k + 1 ] 
                + v.x[ 0 ][ j ][ k + 2 ] ) / dphi2;
            d2wdthe2 = h_d_k * ( 2. * w.x[ 0 ][ j ][ k ] - 2. * w.x[ 0 ][ j ][ k + 1 ] 
                + w.x[ 0 ][ j ][ k + 2 ] ) / dphi2;
        }
        if((is_land(h, 0, j, k)) && (is_air(h, 0, j, k-1)) && (is_air(h, 0, j, k-2))){
            dvdphi = h_d_k * ( - 3. * v.x[ 0 ][ j ][ k ] + 4. * v.x[ 0 ][ j ][ k - 1 ] 
                - v.x[ 0 ][ j ][ k - 2 ] ) / ( 2. * dphi );
            dwdphi = h_d_k * ( - 3. * w.x[ 0 ][ j ][ k ] + 4. * w.x[ 0 ][ j ][ k - 1 ] 
                - w.x[ 0 ][ j ][ k - 2 ] ) / ( 2. * dphi );
            dpdphi = h_d_k * ( - 3. * p_dyn.x[ 0 ][ j ][ k ] 
                + 4. * p_dyn.x[ 0 ][ j ][ k - 1 ] - p_dyn.x[ 0 ][ j ][ k - 2 ] ) 
                / ( 2. * dphi );
            d2vdthe2 = h_d_k * ( 2. * v.x[ 0 ][ j ][ k ] - 2. * v.x[ 0 ][ j ][ k - 1 ] 
                + v.x[ 0 ][ j ][ k - 2 ] ) / dphi2;
            d2wdthe2 = h_d_k * ( 2. * w.x[ 0 ][ j ][ k ] - 2. * w.x[ 0 ][ j ][ k - 1 ] 
                + w.x[ 0 ][ j ][ k - 2 ] ) / dphi2;
        }
        if(((is_land(h, 0, j, k))
            && ((is_air(h, 0, j, k+1)) && (is_land(h, 0, j, k+2)))) || ((k == km - 2)
            && ((is_air(h, 0, j, k)) && (is_land(h, 0, j, k+1))))){
            dvdphi = h_d_k * ( v.x[ 0 ][ j ][ k + 1 ] - v.x[ 0 ][ j ][ k ] ) / dphi;
            dwdphi = h_d_k * ( w.x[ 0 ][ j ][ k + 1 ] - w.x[ 0 ][ j ][ k ] ) / dphi;
            d2vdphi2 = d2wdphi2 = 0.;    
        }
        if(((is_land(h, 0, j, k)) 
            && ((is_air(h, 0, j, k-1)) && (is_land(h, 0, j, k-2)))) || ((k == 1)
            && ((is_land(h, 0, j, k)) && (is_air(h, 0, j, k-1))))){
            dvdphi = h_d_k * ( v.x[ 0 ][ j ][ k - 1 ] - v.x[ 0 ][ j ][ k ] ) / dphi;
            dwdphi = h_d_k * ( w.x[ 0 ][ j ][ k - 1 ] - w.x[ 0 ][ j ][ k ] ) / dphi;
            d2vdphi2 = d2wdphi2 = 0.;
        }
    }
    rhs_v.x[ 0 ][ j ][ k ] = - ( v.x[ 0 ][ j ][ k ] * dvdthe / rm + w.x[ 0 ][ j ][ k ] * dvdphi / rmsinthe ) +
                - h_d_j * dpdthe / rm / r_air - ( d2vdthe2 / rm2 + dvdthe / rm2sinthe * costhe
                - ( 1. + costhe * costhe / sinthe2 ) * h_d_j * v.x[ 0 ][ j ][ k ]
                + d2vdphi2 / rm2sinthe2 - dwdphi * 2. * costhe / rm2sinthe2 ) / re
                - h_0_j * v.x[ 0 ][ j ][ k ] * k_Force / dthe2;
    rhs_w.x[ 0 ][ j ][ k ] = - ( v.x[ 0 ][ j ][ k ] * dwdthe / rm +  w.x[ 0 ][ j ][ k ] * dwdphi / rmsinthe ) +
                - h_d_k * dpdphi / rmsinthe / r_air + ( d2wdthe2 / rm2 + dwdthe / rm2sinthe  * costhe
                - ( 1. + costhe * costhe / sinthe2 ) * h_d_k * w.x[ 0 ][ j ][ k ]
                + d2wdphi2 / rm2sinthe2 + dvdphi * 2. * costhe / rm2sinthe2 ) / re
                - h_0_k * w.x[ 0 ][ j ][ k ] * k_Force / dphi2;
    aux_v.x[ 0 ][ j ][ k ] = rhs_v.x[ 0 ][ j ][ k ] + h_d_j * dpdthe / rm / r_air;
    aux_w.x[ 0 ][ j ][ k ] = rhs_w.x[ 0 ][ j ][ k ] + h_d_k * dpdphi / rmsinthe / r_air;
}

<|MERGE_RESOLUTION|>--- conflicted
+++ resolved
@@ -367,21 +367,7 @@
     double d2wdphi2 = h_d_k * ( w.x[ 0 ][ j ][ k+1 ] - 2. * w.x[ 0 ][ j ][ k ] 
         + w.x[ 0 ][ j ][ k-1 ] ) / dphi2;
     if( ( j >= 2 ) && ( j < jm - 3 ) ){
-<<<<<<< HEAD
-        if((is_land(h, 0, j, k)) && ((is_air(h, 0, j+1, k)) 
-            && (is_air(h, 0, j+2, k)))){
-            dvdthe = h_d_j * ( - 3. * v.x[ 0 ][ j ][ k ] + 4. * v.x[ 0 ][ j + 1 ][ k ] 
-                - v.x[ 0 ][ j + 2 ][ k ] ) / ( 2. * dthe );
-            dwdthe = h_d_j * ( - 3. * w.x[ 0 ][ j ][ k ] + 4. * w.x[ 0 ][ j + 1 ][ k ] 
-                - w.x[ 0 ][ j + 2 ][ k ] ) / ( 2. * dthe );
-            dpdthe = h_d_j * ( - 3. * p_dyn.x[ 0 ][ j ][ k ] 
-                + 4. * p_dyn.x[ 0 ][ j + 1 ][ k ] - p_dyn.x[ 0 ][ j + 2 ][ k ] ) 
-                / ( 2. * dthe );
-            d2vdthe2 = h_d_j * ( 2. * v.x[ 0 ][ j ][ k ] - 2. * v.x[ 0 ][ j + 1 ][ k ] 
-                + v.x[ 0 ][ j + 2 ][ k ] ) / dthe2;
-            d2wdthe2 = h_d_j * ( 2. * w.x[ 0 ][ j ][ k ] - 2. * w.x[ 0 ][ j + 1 ][ k ] 
-                + w.x[ 0 ][ j + 2 ][ k ] ) / dthe2;
-=======
+
         if( ( is_land(h, 0, j, k) ) && ( ( is_air(h, 0, j+1, k  ) && ( is_air(h, 0, j+2, k) ) ) )){
             dvdthe = h_d_j * ( - 3. * v.x[ 0 ][ j ][ k ] + 4. * v.x[ 0 ][ j + 1 ][ k ] - v.x[ 0 ][ j + 2 ][ k ] ) 
                         / ( 2. * dthe );
@@ -391,7 +377,6 @@
                         p_dyn.x[ 0 ][ j + 2 ][ k ] ) / ( 2. * dthe );
             d2vdthe2 = h_d_j * ( 2. * v.x[ 0 ][ j ][ k ] - 2. * v.x[ 0 ][ j + 1 ][ k ] + v.x[ 0 ][ j + 2 ][ k ] ) / dthe2;
             d2wdthe2 = h_d_j * ( 2. * w.x[ 0 ][ j ][ k ] - 2. * w.x[ 0 ][ j + 1 ][ k ] + w.x[ 0 ][ j + 2 ][ k ] ) / dthe2;
->>>>>>> 72e3990a
         }
         if((is_land(h, 0, j, k)) && (is_air(h, 0, j-1, k)) && (is_air(h, 0, j-2, k))){
             dvdthe = h_d_j * ( - 3. * v.x[ 0 ][ j ][ k ] + 4. * v.x[ 0 ][ j - 1 ][ k ] 
