--- conflicted
+++ resolved
@@ -189,11 +189,6 @@
 // gradients of RHS terms at mountain sides 2.order accurate in the-direction
                     drhs_vdthe = ( aux_v.x[ i ][ j+1 ][ k ] - aux_v.x[ i ][ j-1 ][ k ] ) / ( 2. * dthe * rm );
 
-                    if ( ( h.x[ i ][ j ][ k ] == 1. ) && ( h.x[ i ][ j + 1 ][ k ] == 0. ) )
-                                drhs_vdthe = ( aux_v.x[ i ][ j + 1 ][ k ] - aux_v.x[ i ][ j ][ k ] ) / ( dthe * rm );
-                    if ( ( h.x[ i ][ j ][ k ] == 1. ) && ( h.x[ i ][ j - 1 ][ k ] == 0. ) )
-                                    drhs_vdthe = ( aux_v.x[ i ][ j ][ k ] - aux_v.x[ i ][ j - 1 ][ k ] ) / ( dthe * rm );
-
                     if ( ( j >= 2 ) && ( j <= jm - 3 ) )
                     {
                         if ( ( h.x[ i ][ j ][ k ] == 1. ) && ( ( h.x[ i ][ j + 1 ][ k ] == 0. ) && ( h.x[ i ][ j + 2 ][ k ] == 0. ) ) )
@@ -204,26 +199,14 @@
 
                         if ( ( h.x[ i ][ j ][ k ] == 1. ) && ( h.x[ i ][ j - 1 ][ k ] == 0. ) && ( h.x[ i ][ j - 2 ][ k ] == 0. ) )
                         {
-<<<<<<< HEAD
-                            drhs_vdthe = ( - 3. * aux_v.x[ i ][ j ][ k ] + 4. * aux_v.x[ i ][ j - 1 ][ k ] - aux_v.x[ i ][ j - 2 ][ k ] ) / ( 2. * dthe * rm );                    // 2. order accurate
-                        }
-//                        else            drhs_vdthe = ( aux_v.x[ i ][ j ][ k ] - aux_v.x[ i ][ j - 1 ][ k ] ) / ( rm * dthe );                    // 1. order accurate
-                        else            drhs_vdthe = ( aux_v.x[ i ][ j - 1 ][ k ] - aux_v.x[ i ][ j ][ k ] ) / ( rm * dthe );                    // 1. order accurate
-=======
-                           drhs_vdthe = ( - 3. * aux_v.x[ i ][ j ][ k ] + 4. * aux_v.x[ i ][ j - 1 ][ k ] - aux_v.x[ i ][ j - 2 ][ k ] ) / ( 2. * dthe * rm );
-                        }
-                        else            drhs_vdthe = - ( aux_v.x[ i ][ j - 1 ][ k ] - aux_v.x[ i ][ j ][ k ] ) / ( rm * dthe );
->>>>>>> 3049b81b
+                            drhs_vdthe = ( - 3. * aux_v.x[ i ][ j ][ k ] + 4. * aux_v.x[ i ][ j - 1 ][ k ] - aux_v.x[ i ][ j - 2 ][ k ] ) / ( 2. * dthe * rm );
+                        }
+                        else            drhs_vdthe = ( aux_v.x[ i ][ j - 1 ][ k ] - aux_v.x[ i ][ j ][ k ] ) / ( rm * dthe );
                     }
 
 // gradients of RHS terms at mountain sides 2.order accurate in phi-direction
                     drhs_wdphi = ( aux_w.x[ i ][ j ][ k+1 ] - aux_w.x[ i ][ j ][ k-1 ] ) / ( 2. * rmsinthe * dphi );
 
-                    if ( ( h.x[ i ][ j ][ k ] == 1. ) && ( h.x[ i ][ j ][ k + 1 ] == 0. ) )
-                                drhs_wdphi = ( aux_w.x[ i ][ j ][ k + 1 ] - aux_w.x[ i ][ j ][ k ] ) / ( rmsinthe * dphi );
-                    if ( ( h.x[ i ][ j ][ k ] == 0. ) && ( h.x[ i ][ j ][ k - 1 ] == 1. ) )
-                                drhs_wdphi = ( aux_w.x[ i ][ j ][ k ] - aux_w.x[ i ][ j ][ k - 1 ] ) / ( rmsinthe * dphi );
-
                     if ( ( k >= 2 ) && ( k <= km - 3 ) )
                     {
                         if ( ( h.x[ i ][ j ][ k ] == 1. ) && ( h.x[ i ][ j ][ k + 1 ] == 0. ) && ( h.x[ i ][ j ][ k + 2 ] == 0. ) )
@@ -234,16 +217,9 @@
 
                         if ( ( h.x[ i ][ j ][ k ] == 1. ) && ( h.x[ i ][ j ][ k - 1 ] == 0. ) && ( h.x[ i ][ j ][ k - 2 ] == 0. ) )
                         {
-<<<<<<< HEAD
-                            drhs_wdphi = ( - 3. * aux_w.x[ i ][ j ][ k ] + 4. * aux_w.x[ i ][ j ][ k - 1 ] - aux_w.x[ i ][ j ][ k - 2 ] ) / ( 2. * rmsinthe * dphi );                    // 2. order accurate
-                        }
-//                        else            drhs_wdphi = ( aux_w.x[ i ][ j ][ k ] - aux_w.x[ i ][ j ][ k - 1 ] ) / ( rmsinthe * dphi );                    // 1. order accurate
-                        else            drhs_wdphi = ( aux_w.x[ i ][ j ][ k - 1 ] - aux_w.x[ i ][ j ][ k ] ) / ( rmsinthe * dphi );                    // 1. order accurate
-=======
                             drhs_wdphi = ( - 3. * aux_w.x[ i ][ j ][ k ] + 4. * aux_w.x[ i ][ j ][ k - 1 ] - aux_w.x[ i ][ j ][ k - 2 ] ) / ( 2. * rmsinthe * dphi );
                         }
-                        else            drhs_wdphi = - ( aux_w.x[ i ][ j ][ k - 1 ] - aux_w.x[ i ][ j ][ k ] ) / ( rmsinthe * dphi );
->>>>>>> 3049b81b
+                        else            drhs_wdphi = ( aux_w.x[ i ][ j ][ k - 1 ] - aux_w.x[ i ][ j ][ k ] ) / ( rmsinthe * dphi );
                     }
 
 
@@ -411,6 +387,7 @@
                 if ( ( h.x[ 0 ][ j ][ k ] == 0. ) && ( h.x[ 0 ][ j ][ k - 1 ] == 1. ) )
                             drhs_wdphi = ( aux_w.x[ 0 ][ j ][ k - 1 ] - aux_w.x[ 0 ][ j ][ k ] ) / ( dphi * rmsinthe );
 
+
                 p_dyn.x[ 0 ][ j ][ k ] = ( ( p_dynn.x[ 0 ][ j+1 ][ k ] + p_dynn.x[ 0 ][ j-1 ][ k ] ) * num2
                                                     + ( p_dynn.x[ 0 ][ j ][ k+1 ] + p_dynn.x[ 0 ][ j ][ k-1 ] ) * num3 
                                                     - r_air * ( drhs_vdthe + drhs_wdphi ) ) / denom;
