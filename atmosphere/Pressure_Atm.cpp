--- conflicted
+++ resolved
@@ -251,16 +251,8 @@
                 if ( j > 1 && is_air( h, 0, j-2,  k) ){
                     drhs_vdthe = ( - 3. * aux_v.x[ 0 ][ j ][ k ] + 4. * aux_v.x[ 0 ][ j-1 ][ k ] -
                             aux_v.x[ 0 ][ j-2 ][ k ] ) / ( 2. * dthe * rm );
-<<<<<<< HEAD
-                }
-                else
-                {
+                }else{
                     drhs_vdthe = ( aux_v.x[ 0 ][ j-1 ][ k ] - aux_v.x[ 0 ][ j ][ k ] ) / ( dthe * rm );
-=======
-                }else{
-                    drhs_vdthe = ( - 3. * aux_v.x[ 0 ][ j ][ k ] + 4. * aux_v.x[ 0 ][ j-1 ][ k ] -
-                            aux_v.x[ 0 ][ j-2 ][ k ] ) / ( 2. * dthe * rm );
->>>>>>> 3d50bce1
                 }
             }
 
