--- conflicted
+++ resolved
@@ -673,52 +673,19 @@
 
 
 
-<<<<<<< HEAD
 void PostProcess_Hydrosphere::Hydrosphere_PlotData ( const string &Name_Bathymetry_File,
                                                     int iter_cnt, double &u_0, Array &h, Array &v, Array &w,
                                                     Array &t, Array &c, Array_2D &BottomWater,
                                                     Array_2D & Upwelling, Array_2D & Downwelling ){
-    ofstream PlotData_File;
-    PlotData_File.precision ( 4 );
-    PlotData_File.setf ( ios::fixed );
-    string path = output_path + "/[" + Name_Bathymetry_File + "]_PlotData_Hyd"+
-        (iter_cnt > 0 ? "_"+to_string(iter_cnt) : "")+".xyz";
-    PlotData_File.open (path);
-=======
-void PostProcess_Hydrosphere::Hydrosphere_PlotData ( const string &Name_Bathymetry_File, int iter_cnt, double &u_0, 
-        Array &h, Array &v, Array &w, Array &t, Array &c, Array_2D &BottomWater, Array_2D & Upwelling, 
-        Array_2D & Downwelling )
-{
     string path = output_path + "/[" + Name_Bathymetry_File + "]_PlotData_Hyd"+
         (iter_cnt > 0 ? "_"+to_string(iter_cnt) : "")+".xyz";
 
 	ofstream PlotData_File(path);
 	PlotData_File.precision ( 4 );
 	PlotData_File.setf ( ios::fixed );
->>>>>>> 7cc51375
 
     if (!PlotData_File.is_open()){
         cerr << "ERROR: could not open PlotData file " << __FILE__ << " at line " << __LINE__ << "\n";
-<<<<<<< HEAD
-        abort();
-    }
-
-    PlotData_File << "lons(deg)" << ", " << "lats(deg)" << ", " << "topography" << ", " << "v-velocity(m/s)" << ", " << "w-velocity(m/s)" << ", " << "velocity-mag(m/s)" << ", " << "temperature(Celsius)" << ", " << "salinity(psu)" << ", " << "bottom_water(m/s)" << ", " <<  "upwelling(m/s)" << ", " <<  "downwelling(m/s)" << endl;
-
-    double vel_mag;
-
-    for ( int k = 0; k < km; k++ ){
-        for ( int j = 0; j < jm; j++ ){
-            vel_mag = sqrt ( pow ( v.x[ im-1 ][ j ][ k ] * u_0 , 2 ) + pow ( w.x[ im-1 ][ j ][ k ] * u_0, 2 ) );
-            PlotData_File << k << " " << j << " " << h.x[ im-1 ][ j ][ k ] << " " << v.x[ im-1 ][ j ][ k ] * u_0
-                << " " << w.x[ im-1 ][ j ][ k ] * u_0 << " " << vel_mag << " "
-                << t.x[ im-1 ][ j ][ k ] * 273.15 - 273.15 << " " << c.x[ im-1 ][ j ][ k ] * 35. << " "
-                << BottomWater.y[ j ][ k ] << " " << Upwelling.y[ j ][ k ] << "   "
-                << Downwelling.y[ j ][ k ] << " " <<  endl;
-        }
-    }
-    PlotData_File.close();
-=======
 		abort();
 	}
 
@@ -735,5 +702,4 @@
             << "   " << Downwelling.y[ j ][ k ] << " " <<  endl;
 		}
 	}
->>>>>>> 7cc51375
 }