--- conflicted
+++ resolved
@@ -592,11 +592,7 @@
     int i_half = 38;
     d_i_middle = (double)i_middle;
     d_i_half = (double)i_half;
-<<<<<<< HEAD
-    d_i_max = (double)i_max;
-=======
     d_i_max =  (double)i_max;
->>>>>>> 72e3990a
 // search for east coasts and associated velocity components to close the circulations
 // transition between coast flows and open sea flows included
 // northern hemisphere: east coast
